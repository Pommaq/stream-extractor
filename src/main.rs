--- conflicted
+++ resolved
@@ -5,18 +5,7 @@
 use parsing::StreamInfo;
 use parsing::StreamKey;
 use pcap_file::pcap::PcapHeader;
-<<<<<<< HEAD
 use pcap_file::pcap::PcapReader;
-=======
-use pcap_file::pcap::PcapPacket;
-use pcap_file::pcap::{PcapReader, PcapWriter};
-use pnet::packet::ethernet::{EtherTypes, EthernetPacket};
-use pnet::packet::ip::IpNextHeaderProtocols;
-use pnet::packet::ipv4::Ipv4Packet;
-use pnet::packet::tcp::TcpPacket;
-use pnet::packet::udp::UdpPacket;
-use pnet::packet::Packet;
->>>>>>> baaafaff
 use pnet::util::MacAddr;
 use std::fs::File;
 use std::net::IpAddr;
@@ -124,163 +113,6 @@
     verbose: bool,
 }
 
-<<<<<<< HEAD
-=======
-impl StreamInfo {
-    /// Attempt to generate a new StreamInfo from an Ethernet packet payload
-    pub fn new(input: &EthernetPacket) -> Option<Self> {
-        // Currently we only support Ipv4
-        if input.get_ethertype() != EtherTypes::Ipv4 {
-            return None;
-        }
-
-        // Currently we only extract TCP and UDP ports
-        let ipv4 = Ipv4Packet::new(input.payload())?;
-        let packet = match ipv4.get_next_level_protocol() {
-            IpNextHeaderProtocols::Tcp => {
-                let tcp = TcpPacket::new(ipv4.payload())?;
-                Some(Self {
-                    a_port: tcp.get_source(),
-                    b_port: tcp.get_destination(),
-                    a_ip: ipv4.get_source(),
-                    b_ip: ipv4.get_destination(),
-                    a_mac: input.get_source(),
-                    b_mac: input.get_destination(),
-                    packet_type: PacketType::Tcp,
-                })
-            }
-            IpNextHeaderProtocols::Udp => {
-                let udp = UdpPacket::new(ipv4.payload())?;
-                Some(Self {
-                    a_port: udp.get_source(),
-                    b_port: udp.get_destination(),
-                    a_ip: ipv4.get_source(),
-                    b_ip: ipv4.get_destination(),
-                    a_mac: input.get_source(),
-                    b_mac: input.get_destination(),
-                    packet_type: PacketType::Udp,
-                })
-            }
-            _ => Some(Self {
-                a_port: 0,
-                b_port: 0,
-                a_ip: ipv4.get_source(),
-                b_ip: ipv4.get_destination(),
-                a_mac: input.get_source(),
-                b_mac: input.get_destination(),
-                packet_type: PacketType::Ipv4,
-            }),
-        };
-
-        packet
-    }
-
-    /// Validate if the current stream is the same as the other stream
-    pub fn is_stream(&self, other: &StreamInfo) -> bool {
-        self.same_ports(other) && self.same_ips(other) && self.same_packet_type(other)
-    }
-
-    fn same_ports(&self, other: &StreamInfo) -> bool {
-        (self.a_port == other.a_port && self.b_port == other.b_port)
-            || (self.a_port == other.b_port && self.b_port == other.a_port)
-    }
-
-    fn same_ips(&self, other: &StreamInfo) -> bool {
-        (self.a_ip == other.a_ip && self.b_ip == other.b_ip)
-            || (self.a_ip == other.b_ip && self.b_ip == other.a_ip)
-    }
-
-    fn same_packet_type(&self, other: &StreamInfo) -> bool {
-        self.packet_type == other.packet_type
-    }
-
-    fn contains_port(&self, port: u16) -> bool {
-        self.a_port == port || self.b_port == port
-    }
-    fn contains_ipaddr(&self, ip: Ipv4Addr) -> bool {
-        self.a_ip == ip || self.b_ip == ip
-    }
-
-    fn contains_mac(&self, mac: MacAddr) -> bool {
-        self.a_mac == mac || self.b_mac == mac
-    }
-}
-
-impl fmt::Display for StreamInfo {
-    fn fmt(&self, f: &mut fmt::Formatter) -> fmt::Result {
-        write!(
-            f,
-            "MAC Addresses: [{}, {}] IP Addresses: [{}, {}] Ports: [{}, {}] {:?}",
-            self.a_mac,
-            self.b_mac,
-            self.a_ip,
-            self.b_ip,
-            self.a_port,
-            self.b_port,
-            self.packet_type,
-        )
-    }
-}
-
-/// Temporary data structure that contains the minumum amount of data to reconstruct the pcap
-#[derive(Debug, Clone)]
-struct PPacket {
-    ts: Duration,
-    data: Vec<u8>,
-}
-
-impl PPacket {
-    /// Generate a new PPacket from a pcap_file::PcapPacket
-    pub fn new(packet: &PcapPacket) -> Self {
-        Self {
-            ts: packet.timestamp,
-            data: packet.data.to_vec(),
-        }
-    }
-
-    /// Get the length of the captured packet data
-    pub fn len(&self) -> u32 {
-        self.data.len().try_into().unwrap()
-    }
-
-    /// Export a PPacket as a pcap_file::PcapPacket
-    pub fn to_pcap_packet(&self) -> PcapPacket {
-        PcapPacket::new(self.ts, self.len(), &self.data)
-    }
-}
-
-#[derive(Debug, Clone)]
-struct Stream {
-    info: StreamInfo,
-    packets: Vec<PPacket>,
-}
-
-impl Stream {
-    /// Generate a new Stream struct
-    pub fn new(info: StreamInfo, packet: PPacket) -> Stream {
-        let packets = vec![packet];
-
-        Self { info, packets }
-    }
-
-    /// Add a captured packet to the Stream and also update the StreamInfo
-    pub fn add_and_update(&mut self, si: StreamInfo, packet: PPacket) {
-        self.info = si;
-        self.add(packet);
-    }
-
-    /// Add a captured packet to the Stream
-    pub fn add(&mut self, packet: PPacket) {
-        self.packets.push(packet);
-    }
-
-    /// Check if the StreamInfo matches the current stream
-    pub fn is_stream(&self, other: &StreamInfo) -> bool {
-        self.info.is_stream(other)
-    }
-}
-
->>>>>>> baaafaff
 fn main() {
     let opt = Opt::parse();
 
@@ -300,6 +132,7 @@
         Cmd::Scan(scan) => exec_scan(receiver, scan),
     };
 }
+
 fn exec_list(input: Receiver<(StreamKey, (StreamInfo, PPacket))>, opt: ListOpt) {
     let mut counts = StreamCounts::default();
 
@@ -335,11 +168,6 @@
         if opt.mac {
             counts.print_macs();
         }
-<<<<<<< HEAD
-=======
-        // Write out all extracted TCP streams
-        write_pcap(header, output, &opt.output, opt.verbose);
->>>>>>> baaafaff
     }
 }
 
@@ -409,7 +237,6 @@
     macs: Option<Vec<MacAddr>>,
     protos: Option<Vec<PacketType>>,
 }
-<<<<<<< HEAD
 impl Filter {
     pub fn new(
         ports: Option<Vec<u16>>,
@@ -425,15 +252,18 @@
             protos,
         }
     }
+
     pub fn filter(&self, info: &StreamInfo) -> bool {
         self.filter_ip(&[info.a_ip, info.b_ip])
             && self.filter_port(&[info.a_port, info.b_port])
             && self.filter_mac(&[info.a_mac, info.b_mac])
             && self.filter_proto(&[info.packet_type])
     }
+
     pub fn bump(&mut self) {
         self.matches += 1;
     }
+
     fn filter_proto(&self, proto: &[PacketType]) -> bool {
         if let Some(ref protos) = self.protos {
             proto.iter().any(|x| protos.contains(x))
@@ -442,6 +272,7 @@
             true
         }
     }
+  
     fn filter_port(&self, port: &[u16]) -> bool {
         if let Some(ref ports) = self.ports {
             port.iter().any(|x| ports.contains(x))
@@ -454,28 +285,7 @@
     fn filter_ip(&self, ip: &[IpAddr]) -> bool {
         if let Some(ref ips) = self.ips {
             ip.iter().any(|x| ips.contains(x))
-=======
-
-fn write_pcap(header: PcapHeader, streams: Vec<Stream>, out: &str, verbose: bool) {
-    if verbose {
-        println!("Writing files...");
-    }
-
-    // Iterate through every stream
-    for (n, stream) in streams.iter().enumerate() {
-        // Open new file with the original pcap header
-        let packet_type = stream.info.packet_type;
-        let filename = format!("{out}{n:04}_{packet_type:?}.pcap");
-        let file = File::create(&filename).expect("Error opening output file");
-        let mut pcap_writer = PcapWriter::with_header(file, header).expect("Error writing file");
-
-        if verbose {
-            println!(
-                "{filename}: {} Packets: {}",
-                stream.info,
-                stream.packets.len()
-            );
->>>>>>> baaafaff
+
         } else {
             // Default to allowed if no filter is set
             true
